--- conflicted
+++ resolved
@@ -991,11 +991,7 @@
 	// the captured output streams of the hook.
 	Silent bool `yaml:"silent,omitempty" json:"silent,omitempty"`
 
-<<<<<<< HEAD
 	// Container specifies where the hook should be run. If this is ommitted DevSpace expects a
-=======
-	// Specifies where the hook should be run. If this is omitted DevSpace expects a
->>>>>>> d6b2306f
 	// local command hook.
 	Container *HookContainer `yaml:"container,omitempty" json:"container,omitempty"`
 }
