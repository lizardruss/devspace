--- conflicted
+++ resolved
@@ -137,8 +137,6 @@
 		isInEnv := os.Getenv(VarEnvPrefix+strings.ToUpper(name)) != "" || os.Getenv(name) != ""
 		// Check if variable is defined to be env var (source: env) but not defined
 		if variable.Source != nil && *variable.Source == latest.VariableSourceEnv && isInEnv == false {
-<<<<<<< HEAD
-=======
 			// Use default value for env variable if it is configured
 			if variable.Default != "" {
 				err := os.Setenv(name, variable.Default)
@@ -149,7 +147,6 @@
 				continue
 			}
 
->>>>>>> 9c657a05
 			return errors.Errorf("Couldn't find environment variable %s, but is needed for loading the config", name)
 		}
 
