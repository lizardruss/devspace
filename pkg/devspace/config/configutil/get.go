package configutil

import (
<<<<<<< HEAD
=======
	"fmt"
>>>>>>> 9c657a05
	"io/ioutil"
	"os"
	"path/filepath"
	"sync"

	homedir "github.com/mitchellh/go-homedir"
	"github.com/pkg/errors"
	yaml "gopkg.in/yaml.v2"

	"github.com/devspace-cloud/devspace/pkg/util/log"

	"github.com/devspace-cloud/devspace/pkg/devspace/config/constants"
	"github.com/devspace-cloud/devspace/pkg/devspace/config/generated"
	"github.com/devspace-cloud/devspace/pkg/devspace/config/versions/latest"
)

// Global config vars
var config *latest.Config // merged config

// Thread-safety helper
var getConfigOnce sync.Once
var getConfigOnceMutex sync.Mutex

// ConfigExists checks whether the yaml file for the config exists or the configs.yaml exists
func ConfigExists() bool {
	return configExistsInPath(".")
}

// configExistsInPath checks wheter a devspace configuration exists at a certain path
func configExistsInPath(path string) bool {
	// Needed for testing
	if config != nil {
		return true
	}

	// Check devspace.yaml
	_, err := os.Stat(filepath.Join(path, constants.DefaultConfigPath))
	if err == nil {
		return true
	}

	// Check devspace-configs.yaml
	_, err = os.Stat(filepath.Join(path, constants.DefaultConfigsPath))
	if err == nil {
		return true
	}

	return false // Normal config file found
}

// ResetConfig resets the current config
func ResetConfig() {
	getConfigOnceMutex.Lock()
	defer getConfigOnceMutex.Unlock()

	getConfigOnce = sync.Once{}
}

// InitConfig initializes the config objects
func InitConfig() *latest.Config {
	getConfigOnceMutex.Lock()
	defer getConfigOnceMutex.Unlock()

	getConfigOnce.Do(func() {
		config = latest.New().(*latest.Config)
	})

	return config
}

// GetBaseConfig returns the config
func GetBaseConfig(overrideKubeContext string) (*latest.Config, error) {
	return loadConfigOnce(overrideKubeContext, "", false)
}

// GetConfig returns the config merged with all potential overwrite files
func GetConfig(overrideKubeContext, profile string) (*latest.Config, error) {
	return loadConfigOnce(overrideKubeContext, profile, true)
}

// GetConfigFromPath loads the config from a given base path
func GetConfigFromPath(generatedConfig *generated.Config, basePath, kubeContext, profile string, log log.Logger) (*latest.Config, error) {
	configPath := filepath.Join(basePath, constants.DefaultConfigPath)

	// Check devspace.yaml
	_, err := os.Stat(configPath)
	if err != nil {
		// Check for legacy devspace-configs.yaml
<<<<<<< HEAD
		_, err = os.Stat(filepath.Join(basePath, constants.DefaultConfigsPath))
		if err == nil {
			return nil, errors.Errorf("devspace-configs.yaml is not supported anymore in devspace v4. Please use 'profiles' in 'devspace.yaml' instead")
		}

		return nil, errors.Errorf("Couldn't find '%s': %v", err)
=======
		_, configErr := os.Stat(filepath.Join(basePath, constants.DefaultConfigsPath))
		if configErr == nil {
			return nil, errors.Errorf("devspace-configs.yaml is not supported anymore in devspace v4. Please use 'profiles' in 'devspace.yaml' instead")
		}

		return nil, errors.Errorf("Couldn't find '%s': %v", configPath, err)
>>>>>>> 9c657a05
	}

	fileContent, err := ioutil.ReadFile(configPath)
	if err != nil {
		return nil, err
	}

	rawMap := map[interface{}]interface{}{}
	err = yaml.Unmarshal(fileContent, &rawMap)
	if err != nil {
		return nil, err
	}

	loadedConfig, err := ParseConfig(generatedConfig, rawMap, kubeContext, profile, log)
	if err != nil {
		return nil, err
	}

	// Now we validate the config
	err = validate(loadedConfig)
	if err != nil {
		return nil, err
	}

	err = ApplyReplace(loadedConfig)
	if err != nil {
		return nil, err
	}

	// Apply patches
	loadedConfig, err = ApplyPatches(loadedConfig)
	if err != nil {
		return nil, err
	}

	err = validate(loadedConfig)
	if err != nil {
		return nil, err
	}

	return loadedConfig, nil
}

// loadConfigOnce loads the config globally once
func loadConfigOnce(kubeContext, profile string, allowProfile bool) (*latest.Config, error) {
	getConfigOnceMutex.Lock()
	defer getConfigOnceMutex.Unlock()

	var retError error
	getConfigOnce.Do(func() {
		// Get generated config
		generatedConfig, err := generated.LoadConfig(profile)
		if err != nil {
			retError = err
			return
		}

		// Check if we should load a specific config
		if allowProfile && generatedConfig.ActiveProfile != "" && profile == "" {
			profile = generatedConfig.ActiveProfile
		} else if !allowProfile {
			profile = ""
		}

		// Load base config
		config, err = GetConfigFromPath(generatedConfig, ".", kubeContext, profile, log.GetInstance())
		if err != nil {
			retError = err
			return
		}

		// Save generated config
		err = generated.SaveConfig(generatedConfig)
		if err != nil {
			retError = err
			return
		}
	})

	return config, retError
}

func validate(config *latest.Config) error {
	if config.Dev != nil {
		if config.Dev.Ports != nil {
			for index, port := range config.Dev.Ports {
				if port.ImageName == "" && port.LabelSelector == nil {
					return errors.Errorf("Error in config: imageName and label selector are nil in port config at index %d", index)
				}
				if port.PortMappings == nil {
					return errors.Errorf("Error in config: portMappings is empty in port config at index %d", index)
				}
			}
		}

		if config.Dev.Sync != nil {
			for index, sync := range config.Dev.Sync {
				if sync.ImageName == "" && sync.LabelSelector == nil {
					return errors.Errorf("Error in config: imageName and label selector are nil in sync config at index %d", index)
				}
			}
		}

		if config.Dev.Interactive != nil {
			for index, imageConf := range config.Dev.Interactive.Images {
				if imageConf.Name == "" {
					return errors.Errorf("Error in config: Unnamed interactive image config at index %d", index)
				}
			}
		}
	}

	if config.Commands != nil {
		for index, command := range config.Commands {
			if command.Name == "" {
				return errors.Errorf("commands[%d].name is required", index)
			}
			if command.Command == "" {
				return errors.Errorf("commands[%d].command is required", index)
			}
		}
	}

	if config.Hooks != nil {
		for index, hookConfig := range config.Hooks {
			if hookConfig.Command == "" {
				return errors.Errorf("hooks[%d].command is required", index)
			}
		}
	}

	if config.Images != nil {
		for imageConfigName, imageConf := range config.Images {
			if imageConf.Image == "" {
				return errors.Errorf("images.%s.image is required", imageConfigName)
			}
			if imageConf.Build != nil && imageConf.Build.Custom != nil && imageConf.Build.Custom.Command == "" {
				return errors.Errorf("images.%s.build.custom.command is required", imageConfigName)
<<<<<<< HEAD
=======
			}
			if imageConf.Image == "" {
				return fmt.Errorf("images.%s.image is required", imageConfigName)
>>>>>>> 9c657a05
			}
		}
	}

	if config.Deployments != nil {
		for index, deployConfig := range config.Deployments {
			if deployConfig.Name == "" {
				return errors.Errorf("deployments[%d].name is required", index)
			}
			if deployConfig.Helm == nil && deployConfig.Kubectl == nil && deployConfig.Component == nil {
				return errors.Errorf("Please specify either component, helm or kubectl as deployment type in deployment %s", deployConfig.Name)
			}
			if deployConfig.Helm != nil && (deployConfig.Helm.Chart == nil || deployConfig.Helm.Chart.Name == "") {
				return errors.Errorf("deployments[%d].helm.chart and deployments[%d].helm.chart.name is required", index, index)
			}
			if deployConfig.Kubectl != nil && deployConfig.Kubectl.Manifests == nil {
				return errors.Errorf("deployments[%d].kubectl.manifests is required", index)
			}
		}
	}

	if config.Profiles != nil {
		for idx, profile := range config.Profiles {
			if profile.Name == "" {
				return errors.Errorf("profiles.%d.name is missing", idx)
			}

			for patchIdx, patch := range profile.Patches {
				if patch.Operation == "" {
					return errors.Errorf("profiles.%s.patches.%d.op is missing", profile.Name, patchIdx)
				}
				if patch.Path == "" {
					return errors.Errorf("profiles.%s.patches.%d.path is missing", profile.Name, patchIdx)
				}
			}
		}
	}

	return nil
}

// SetDevSpaceRoot checks the current directory and all parent directories for a .devspace folder with a config and sets the current working directory accordingly
func SetDevSpaceRoot() (bool, error) {
	cwd, err := os.Getwd()
	if err != nil {
		return false, err
	}

	originalCwd := cwd
	homedir, err := homedir.Dir()
	if err != nil {
		return false, err
	}

	lastLength := 0
	for len(cwd) != lastLength {
		if cwd != homedir {
			configExists := configExistsInPath(cwd)
			if configExists {
				// Change working directory
				err = os.Chdir(cwd)
				if err != nil {
					return false, err
				}

				// Notify user that we are not using the current working directory
				if originalCwd != cwd {
					log.Infof("Using devspace config in %s", filepath.ToSlash(cwd))
				}

				return true, nil
			}
		}

		lastLength = len(cwd)
		cwd = filepath.Dir(cwd)
	}

	return false, nil
}<|MERGE_RESOLUTION|>--- conflicted
+++ resolved
@@ -1,10 +1,7 @@
 package configutil
 
 import (
-<<<<<<< HEAD
-=======
 	"fmt"
->>>>>>> 9c657a05
 	"io/ioutil"
 	"os"
 	"path/filepath"
@@ -93,21 +90,12 @@
 	_, err := os.Stat(configPath)
 	if err != nil {
 		// Check for legacy devspace-configs.yaml
-<<<<<<< HEAD
-		_, err = os.Stat(filepath.Join(basePath, constants.DefaultConfigsPath))
-		if err == nil {
-			return nil, errors.Errorf("devspace-configs.yaml is not supported anymore in devspace v4. Please use 'profiles' in 'devspace.yaml' instead")
-		}
-
-		return nil, errors.Errorf("Couldn't find '%s': %v", err)
-=======
 		_, configErr := os.Stat(filepath.Join(basePath, constants.DefaultConfigsPath))
 		if configErr == nil {
 			return nil, errors.Errorf("devspace-configs.yaml is not supported anymore in devspace v4. Please use 'profiles' in 'devspace.yaml' instead")
 		}
 
 		return nil, errors.Errorf("Couldn't find '%s': %v", configPath, err)
->>>>>>> 9c657a05
 	}
 
 	fileContent, err := ioutil.ReadFile(configPath)
@@ -246,12 +234,9 @@
 			}
 			if imageConf.Build != nil && imageConf.Build.Custom != nil && imageConf.Build.Custom.Command == "" {
 				return errors.Errorf("images.%s.build.custom.command is required", imageConfigName)
-<<<<<<< HEAD
-=======
 			}
 			if imageConf.Image == "" {
 				return fmt.Errorf("images.%s.image is required", imageConfigName)
->>>>>>> 9c657a05
 			}
 		}
 	}
