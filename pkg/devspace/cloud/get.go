package cloud

import (
	"strings"

	"github.com/devspace-cloud/devspace/pkg/devspace/cloud/config/versions/latest"
	"github.com/devspace-cloud/devspace/pkg/devspace/cloud/token"
	"github.com/devspace-cloud/devspace/pkg/util/log"
	"github.com/pkg/errors"
)

// GetRegistries returns all docker image registries
func (p *Provider) GetRegistries() ([]*latest.Registry, error) {
	// Response struct
	response := struct {
		ImageRegistry []*latest.Registry `json:"image_registry"`
	}{}

	// Do the request
	err := p.GrapqhlRequest(`
		query {
			image_registry {
				id
				url
			}
		}
	`, nil, &response)
	if err != nil {
		return nil, err
	}

	// Check result
	if response.ImageRegistry == nil {
		return nil, errors.New("Wrong answer from graphql server: ImageRegistries is nil")
	}

	return response.ImageRegistry, nil
}

// GetClusterByName retrieves an user cluster by name (username:clustername)
func (p *Provider) GetClusterByName(clusterName string) (*latest.Cluster, error) {
	clusterNameSplitted := strings.Split(clusterName, ":")
	if len(clusterNameSplitted) > 2 {
		return nil, errors.Errorf("Error parsing cluster name %s: Expected : only once", clusterName)
	}

	clusterName = clusterNameSplitted[0]

	bearerToken, err := p.GetToken()
	if err != nil {
		return nil, errors.Wrap(err, "get token")
	}

	accountName, err := token.GetAccountName(bearerToken)
	if err != nil {
		return nil, errors.Wrap(err, "get account name")
	}
	if len(clusterNameSplitted) == 2 {
		accountName = clusterNameSplitted[0]
		clusterName = clusterNameSplitted[1]
	}

	// Response struct
	response := struct {
		Clusters []*latest.Cluster `json:"cluster"`
	}{}

	err = p.GrapqhlRequest(`
	query ($accountName:String!, $clusterName:String!){
		cluster (where:{_and:[
			{name: {_eq:$clusterName}},
			{_or: [
				{owner_id: {_is_null:true}},
				{account: {name: {_eq:$accountName}}}
			]}
		]},limit:1){
			id
			account {
				id
				name
			}

			encrypt_token
			name
			server
		}
	}
  `, map[string]interface{}{
		"accountName": accountName,
		"clusterName": clusterName,
	}, &response)
	if err != nil {
		return nil, err
	}
	if len(response.Clusters) != 1 {
		return nil, errors.Errorf("Couldn't find cluster for cluster name %s", clusterName)
	}

	// Exchange cluster name
	err = p.exchangeClusterName(response.Clusters[0])
	if err != nil {
		return nil, err
	}

	return response.Clusters[0], nil
}

// GetClusters returns all clusters accessable by the user
func (p *Provider) GetClusters() ([]*latest.Cluster, error) {
	// Response struct
	response := struct {
		Clusters []*latest.Cluster `json:"cluster"`
	}{}

	// Do the request
	err := p.GrapqhlRequest(`
	  query {
		cluster {
			id
			account {
				id
				name
			}

			name
			encrypt_token
			server
			created_at
		}
	  }
	`, nil, &response)
	if err != nil {
		return nil, err
	}

	// Check result
	if response.Clusters == nil {
		return nil, errors.New("Wrong answer from graphql server: Clusters is nil")
	}

	// Exchange cluster name
	for _, cluster := range response.Clusters {
		err := p.exchangeClusterName(cluster)
		if err != nil {
			return nil, err
		}
	}

	return response.Clusters, nil
}

// GetProjects returns all projects by the user
func (p *Provider) GetProjects() ([]*latest.Project, error) {
	// Response struct
	response := struct {
		Projects []*latest.Project `json:"project"`
	}{}

	// Do the request
	err := p.GrapqhlRequest(`
	  query {
		project {
			id
			owner_id
			cluster_id
			name
		}
	  }
	`, nil, &response)
	if err != nil {
		return nil, err
	}

	// Check result
	if response.Projects == nil {
		return nil, errors.New("Wrong answer from graphql server: Projects is nil")
	}

	return response.Projects, nil
}

// GetClusterUser retrieves the cluster user
func (p *Provider) GetClusterUser(clusterID int) (*latest.ClusterUser, error) {
	// Response struct
	response := struct {
		ClusterUser []*latest.ClusterUser `json:"cluster_user"`
	}{}

	bearerToken, err := p.GetToken()
	if err != nil {
		return nil, errors.Wrap(err, "get token")
	}

	// Get account id
	accountID, err := token.GetAccountID(bearerToken)
	if err != nil {
		return nil, err
	}

	// Do the request
	err = p.GrapqhlRequest(`
		query ($clusterID: Int!, $accountID: Int!) {
		cluster_user(where:{_and:[
			{cluster_id:{_eq:$clusterID}},
			{account_id:{_eq:$accountID}}
		]}) {
				id
				account_id
				cluster_id
				is_admin
			}
		}
	`, map[string]interface{}{
		"clusterID": clusterID,
		"accountID": accountID,
	}, &response)
	if err != nil {
		return nil, err
	}
	if len(response.ClusterUser) != 1 {
		return nil, errors.Errorf("Couldn't find cluster user for cluster %d", clusterID)
	}

	return response.ClusterUser[0], nil
}

// GetServiceAccount returns a service account for a certain space
func (p *Provider) GetServiceAccount(space *latest.Space, log log.Logger) (*latest.ServiceAccount, error) {
	key, err := p.GetClusterKey(space.Cluster, log)
	if err != nil {
		return nil, errors.Wrap(err, "get cluster key")
	}

	// Response struct
	response := struct {
		ServiceAccount *latest.ServiceAccount `json:"manager_serviceAccount"`
	}{}

	// Do the request
	err = p.GrapqhlRequest(`
	  query($spaceID:Int!, $key: String) {
		manager_serviceAccount(spaceID:$spaceID, key: $key) {
		  namespace
		  caCert
		  server
		  token
		}
	  }
	`, map[string]interface{}{
		"spaceID": space.SpaceID,
		"key":     key,
	}, &response)
	if err != nil {
		return nil, err
	}

	response.ServiceAccount.SpaceID = space.SpaceID
	return response.ServiceAccount, nil
}

type spaceGraphql struct {
	ID    int           `json:"id"`
	Name  string        `json:"name"`
	Owner *latest.Owner `json:"account"`

	KubeContext *struct {
		Namespace string                `json:"namespace"`
		Cluster   *latest.Cluster       `json:"cluster"`
		Domains   []*latest.SpaceDomain `json:"kube_context_domains"`
	} `json:"kube_context"`

	CreatedAt string `json:"created_at"`
}

// GetSpaces returns all spaces by the user
func (p *Provider) GetSpaces() ([]*latest.Space, error) {
	// Response struct
	response := struct {
		Spaces []*spaceGraphql `json:"space"`
	}{}

	// Do the request
	err := p.GrapqhlRequest(`
	  query {
		space {
			id
			name
			account {
				id
				name
			}

			kube_context {
				namespace

				cluster {
					id
					name
					encrypt_token
					account {
						id
						name
					}
				}
				
				kube_context_domains {
					id
					url
				}
			}
			
			created_at
		}
	  }
	`, nil, &response)
	if err != nil {
		return nil, err
	}

	// Check result
	if response.Spaces == nil {
		return nil, errors.New("Wrong answer from graphql server: Spaces is nil")
	}

	retSpaces := []*latest.Space{}
	for _, spaceConfig := range response.Spaces {
		if spaceConfig.KubeContext == nil {
			return nil, errors.Errorf("KubeContext is nil for space %s", spaceConfig.Name)
		}

		newSpace := &latest.Space{
			SpaceID:      spaceConfig.ID,
			Owner:        spaceConfig.Owner,
			Name:         spaceConfig.Name,
			Namespace:    spaceConfig.KubeContext.Namespace,
			ProviderName: p.Name,
			Cluster:      spaceConfig.KubeContext.Cluster,
			Domains:      spaceConfig.KubeContext.Domains,
			Created:      spaceConfig.CreatedAt,
		}

		// Exchange space name
		err = p.exchangeSpaceName(newSpace)
		if err != nil {
			return nil, err
		}

		retSpaces = append(retSpaces, newSpace)
	}

	return retSpaces, nil
}

// GetSpace returns a specific space by id
func (p *Provider) GetSpace(spaceID int) (*latest.Space, error) {
	// Response struct
	response := struct {
		Space *spaceGraphql `json:"space_by_pk"`
	}{}

	// Do the request
	err := p.GrapqhlRequest(`
	  query($ID:Int!) {
		space_by_pk(id:$ID) {
			id
			name
			account {
				id
				name
			}
			
			kube_context {
				namespace
				cluster {
					id
					name
					encrypt_token
					account {
						id
						name
					}
				}

				kube_context_domains {
					id
					url
				}
			}
			
			created_at
		}
	  }
	`, map[string]interface{}{
		"ID": spaceID,
	}, &response)
	if err != nil {
		return nil, err
	}

	// Check result
	if response.Space == nil {
		return nil, errors.Errorf("Space %d not found", spaceID)
	}

	spaceConfig := response.Space
	if spaceConfig.KubeContext == nil {
		return nil, errors.Errorf("KubeContext is nil for space %s", spaceConfig.Name)
	}

	retSpace := &latest.Space{
		SpaceID:      spaceConfig.ID,
		Owner:        spaceConfig.Owner,
		Name:         spaceConfig.Name,
		Namespace:    spaceConfig.KubeContext.Namespace,
		ProviderName: p.Name,
		Cluster:      spaceConfig.KubeContext.Cluster,
		Domains:      spaceConfig.KubeContext.Domains,
		Created:      spaceConfig.CreatedAt,
	}

	// Exchange space name
	err = p.exchangeSpaceName(retSpace)
	if err != nil {
		return nil, err
	}

	return retSpace, nil
}

// GetSpaceByName returns a space by name
func (p *Provider) GetSpaceByName(spaceName string) (*latest.Space, error) {
	spaceNameSplitted := strings.Split(spaceName, ":")
	if len(spaceNameSplitted) > 2 {
		return nil, errors.Errorf("Error parsing space name %s: Expected : only once", spaceName)
	}

	spaceName = spaceNameSplitted[0]

	bearerToken, err := p.GetToken()
	if err != nil {
		return nil, errors.Wrap(err, "get token")
	}

	accountName, err := token.GetAccountName(bearerToken)
	if err != nil {
		return nil, errors.Wrap(err, "get account name")
	}
	if len(spaceNameSplitted) == 2 {
		accountName = spaceNameSplitted[0]
		spaceName = spaceNameSplitted[1]
	}

	// Response struct
	response := struct {
		Space []*spaceGraphql `json:"space"`
	}{}

	// Do the request
	err = p.GrapqhlRequest(`
		query($accountName:String!, $spaceName:String!) {
			space(where:{
			_and: [
				{account: {name:{_eq:$accountName}}},
				{name: {_eq:$spaceName}}
			]},limit:1){
				id
				name
				account {
					id
					name
				}
				
				kube_context {
					namespace
					cluster {
						id
						name
						encrypt_token
						account {
							id
							name
						}
					}

					kube_context_domains {
						id
						url
					}
				}
				
				created_at
			}
		}
	`, map[string]interface{}{
		"spaceName":   spaceName,
		"accountName": accountName,
	}, &response)
	if err != nil {
		return nil, err
	}

	// Check result
<<<<<<< HEAD
	if response.Space == nil || len(response.Space) == 0 {
		return nil, fmt.Errorf("Space %s not found. You may need to prefix the space name with the name of its owner, e.g. USER:SPACE", spaceName)
=======
	if response.Space == nil {
		return nil, errors.Errorf("Space %s not found", spaceName)
	}
	if len(response.Space) == 0 {
		return nil, errors.Errorf("Space %s not found", spaceName)
>>>>>>> 9c657a05
	}

	spaceConfig := response.Space[0]
	if spaceConfig.KubeContext == nil {
		return nil, errors.Errorf("KubeContext is nil for space %s", spaceConfig.Name)
	}

	retSpace := &latest.Space{
		SpaceID:      spaceConfig.ID,
		Owner:        spaceConfig.Owner,
		Name:         spaceConfig.Name,
		Namespace:    spaceConfig.KubeContext.Namespace,
		ProviderName: p.Name,
		Cluster:      spaceConfig.KubeContext.Cluster,
		Domains:      spaceConfig.KubeContext.Domains,
		Created:      spaceConfig.CreatedAt,
	}

	// Exchange space name
	err = p.exchangeSpaceName(retSpace)
	if err != nil {
		return nil, err
	}

	return retSpace, nil
}

func (p *Provider) exchangeSpaceName(space *latest.Space) error {
	bearerToken, err := p.GetToken()
	if err != nil {
		return errors.Wrap(err, "get token")
	}

	userAccountName, err := token.GetAccountName(bearerToken)
	if err != nil {
		return errors.Wrap(err, "get account name")
	}

	if space.Owner.Name != userAccountName {
		space.Name = space.Owner.Name + ":" + space.Name
	}

	// Exchange also cluster name
	return p.exchangeClusterName(space.Cluster)
}

func (p *Provider) exchangeClusterName(cluster *latest.Cluster) error {
	if cluster.Owner == nil {
		return nil
	}

	bearerToken, err := p.GetToken()
	if err != nil {
		return errors.Wrap(err, "get token")
	}

	userAccountName, err := token.GetAccountName(bearerToken)
	if err != nil {
		return errors.Wrap(err, "get account name")
	}

	if cluster.Owner.Name != userAccountName {
		cluster.Name = cluster.Owner.Name + ":" + cluster.Name
	}

	return nil
}<|MERGE_RESOLUTION|>--- conflicted
+++ resolved
@@ -500,16 +500,8 @@
 	}
 
 	// Check result
-<<<<<<< HEAD
 	if response.Space == nil || len(response.Space) == 0 {
 		return nil, fmt.Errorf("Space %s not found. You may need to prefix the space name with the name of its owner, e.g. USER:SPACE", spaceName)
-=======
-	if response.Space == nil {
-		return nil, errors.Errorf("Space %s not found", spaceName)
-	}
-	if len(response.Space) == 0 {
-		return nil, errors.Errorf("Space %s not found", spaceName)
->>>>>>> 9c657a05
 	}
 
 	spaceConfig := response.Space[0]
