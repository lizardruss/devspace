--- conflicted
+++ resolved
@@ -8,11 +8,8 @@
 
 	"github.com/devspace-cloud/devspace/pkg/devspace/cloud/config/versions/latest"
 	"github.com/devspace-cloud/devspace/pkg/devspace/config/constants"
-<<<<<<< HEAD
 	"github.com/devspace-cloud/devspace/pkg/util/log"
 	"github.com/devspace-cloud/devspace/pkg/util/ptr"
-=======
->>>>>>> d8663e1c
 	"github.com/devspace-cloud/devspace/pkg/util/survey"
 
 	k8sv1 "k8s.io/api/core/v1"
@@ -175,20 +172,11 @@
 }
 
 func TestGetKey(t *testing.T) {
-<<<<<<< HEAD
-	testCases := []getKeyTestCase{
-		getKeyTestCase{
-			name:               "One key, no question",
-			givenKeys:          map[int]string{5: "onlyKey"},
-			forceQuestionParam: false,
-			expectedKey:        "onlyKey",
-=======
 	provider := &Provider{
 		latest.Provider{
 			ClusterKey: map[int]string{
 				5: "onlyKey",
 			},
->>>>>>> d8663e1c
 		},
 		getKeyTestCase{
 			name:               "One key, no question",
