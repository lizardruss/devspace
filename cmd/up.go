package cmd

import (
	"fmt"
	"os"
	"path/filepath"
	"strconv"
	"strings"
	"time"

	"github.com/covexo/devspace/pkg/util/randutil"

	"github.com/covexo/devspace/pkg/util/log"

	"github.com/covexo/devspace/pkg/devspace/kaniko"
	"github.com/covexo/devspace/pkg/devspace/registry"
	synctool "github.com/covexo/devspace/pkg/devspace/sync"

	helmClient "github.com/covexo/devspace/pkg/devspace/clients/helm"
	"github.com/covexo/devspace/pkg/devspace/clients/kubectl"
	metav1 "k8s.io/apimachinery/pkg/apis/meta/v1"

	"github.com/covexo/devspace/pkg/devspace/config/configutil"
	"github.com/spf13/cobra"
	k8sv1 "k8s.io/api/core/v1"
	"k8s.io/client-go/kubernetes"
	"k8s.io/client-go/util/exec"
)

// UpCmd is a struct that defines a command call for "up"
type UpCmd struct {
	flags     *UpCmdFlags
	helm      *helmClient.HelmClientWrapper
	kubectl   *kubernetes.Clientset
	workdir   string
	pod       *k8sv1.Pod
	container *k8sv1.Container
}

// UpCmdFlags are the flags available for the up-command
type UpCmdFlags struct {
	tiller           bool
	open             string
	initRegistry     bool
	build            bool
	shell            string
	sync             bool
	deploy           bool
	portforwarding   bool
	noSleep          bool
	imageDestination string
}

//UpFlagsDefault are the default flags for UpCmdFlags
var UpFlagsDefault = &UpCmdFlags{
	tiller:         true,
	open:           "cmd",
	initRegistry:   true,
	build:          true,
	sync:           true,
	deploy:         true,
	portforwarding: true,
	noSleep:        false,
}

func init() {
	cmd := &UpCmd{
		flags: UpFlagsDefault,
	}

	cobraCmd := &cobra.Command{
		Use:   "up",
		Short: "Starts your DevSpace",
		Long: `
#######################################################
#################### devspace up ######################
#######################################################
Starts and connects your DevSpace:
1. Connects to the Tiller server
2. Builds your Docker image (if your Dockerfile has changed)
3. Deploys the Helm chart in /chart
4. Starts the sync client
5. Enters the container shell
#######################################################`,
		Args: cobra.NoArgs,
		Run:  cmd.Run,
	}
	rootCmd.AddCommand(cobraCmd)

	cobraCmd.Flags().BoolVar(&cmd.flags.tiller, "tiller", cmd.flags.tiller, "Install/upgrade tiller")
	cobraCmd.Flags().StringVarP(&cmd.flags.open, "open", "o", cmd.flags.open, "Install/upgrade tiller")
	cobraCmd.Flags().BoolVar(&cmd.flags.initRegistry, "init-registry", cmd.flags.initRegistry, "Install or upgrade Docker registry")
	cobraCmd.Flags().BoolVarP(&cmd.flags.build, "build", "b", cmd.flags.build, "Build image if Dockerfile has been modified")
	cobraCmd.Flags().StringVarP(&cmd.flags.shell, "shell", "s", "", "Shell command (default: bash, fallback: sh)")
	cobraCmd.Flags().BoolVar(&cmd.flags.sync, "sync", cmd.flags.sync, "Enable code synchronization")
	cobraCmd.Flags().BoolVar(&cmd.flags.portforwarding, "portforwarding", cmd.flags.portforwarding, "Enable port forwarding")
	cobraCmd.Flags().BoolVarP(&cmd.flags.deploy, "deploy", "d", cmd.flags.deploy, "Deploy chart")
	cobraCmd.Flags().BoolVar(&cmd.flags.noSleep, "no-sleep", cmd.flags.noSleep, "Enable no-sleep")
	cobraCmd.Flags().StringVar(&cmd.flags.imageDestination, "image-destination", "", "Choose image destination")
}

// Run executes the command logic
func (cmd *UpCmd) Run(cobraCmd *cobra.Command, args []string) {
	log.StartFileLogging()

	workdir, err := os.Getwd()

	if err != nil {
		log.Fatalf("Unable to determine current workdir: %s", err.Error())
	}

	cmd.workdir = workdir

	configExists, _ := configutil.ConfigExists()

	if !configExists {
		initCmd := &InitCmd{
			flags: InitCmdFlagsDefault,
		}

		initCmd.Run(nil, []string{})
	}
	cmd.kubectl, err = kubectl.NewClient()

	if err != nil {
		log.Fatalf("Unable to create new kubectl client: %s", err.Error())
	}
	cmd.initHelm()

	if cmd.flags.initRegistry {
		if cmd.flags.initRegistry && cmd.flags.imageDestination == "" {
			log.StartWait("Initializing docker registry")
			err := registry.InitRegistry(cmd.kubectl, cmd.helm)
			log.StopWait()

			if err != nil {
				log.Fatalf("Docker registry error: %s", err.Error())
			}

			log.Done("Docker registry started")
		}
	}

	if cmd.flags.build {
		shouldRebuild := cmd.shouldRebuild(cobraCmd.Flags().Changed("build"))

		if shouldRebuild {
			cmd.buildImage()

			err = configutil.SaveConfig()

			if err != nil {
				log.Fatalf("Config saving error: %s", err.Error())
			}
		}
	}

	if cmd.flags.deploy {
		cmd.deployChart()
	} else {
		// Check if we find a running release pod
		pod, err := getRunningDevSpacePod(cmd.helm, cmd.kubectl)

		if err != nil {
			log.Fatalf("Couldn't find running devspace pod: %s", err.Error())
		}

		cmd.pod = pod
	}

	if cmd.flags.sync {
		cmd.startSync()
	}

	if cmd.flags.portforwarding {
		cmd.startPortForwarding()
	}

	cmd.enterTerminal()
}

func (cmd *UpCmd) shouldRebuild(buildFlagChanged bool) bool {
	config := configutil.GetConfig(false)
	mustRebuild := true
	dockerfileInfo, statErr := os.Stat(cmd.workdir + "/Dockerfile")
	var dockerfileModTime time.Time

	if statErr != nil {
		if config.Image.BuildTime == nil {
			log.Fatalf("Dockerfile missing: %s", statErr.Error())
		} else {
			mustRebuild = false
		}
	} else {
		dockerfileModTime = dockerfileInfo.ModTime()

		// When user has not used -b or --build flags
		if buildFlagChanged == false {
			if config.Image.BuildTime != nil {
				latestBuildTime, _ := time.Parse(time.RFC3339Nano, *config.Image.BuildTime)

				// only rebuild Docker image when Dockerfile has changed since latest build
				mustRebuild = (latestBuildTime.Equal(dockerfileModTime) == false)
			}
		}
	}
	config.Image.BuildTime = configutil.String(dockerfileModTime.Format(time.RFC3339Nano))

	return mustRebuild
}

func (cmd *UpCmd) buildImage() {
	config := configutil.GetConfig(false)

	imageTag, randErr := randutil.GenerateRandomString(7)

	if randErr != nil {
		log.Fatalf("Image building failed: %s", randErr.Error())
	}
	imageDestination := registry.GetImageUrl(false) + ":" + imageTag

	if cmd.flags.imageDestination != "" {
		imageDestination = cmd.flags.imageDestination
	}
	err := kaniko.BuildDockerfile(cmd.kubectl, *config.DevSpace.Release.Namespace, imageDestination, registry.PullSecretName, *config.Services.Registry.Insecure)

	config.Image.Tag = &imageTag

	if err != nil {
		log.Fatalf("Image building failed: %s", err.Error())
	}
}

func (cmd *UpCmd) initHelm() {
	if cmd.helm == nil {
		log.StartWait("Initializing helm client")
		defer log.StopWait()

		client, err := helmClient.NewClient(cmd.kubectl, false)

		if err != nil {
			log.Fatalf("Error initializing helm client: %s", err.Error())
		}

		cmd.helm = client
		log.Done("Initialized helm client")
	}
}

func (cmd *UpCmd) deployChart() {
	config := configutil.GetConfig(false)

	log.StartWait("Deploying helm chart")

	releaseName := *config.DevSpace.Release.Name
	releaseNamespace := *config.DevSpace.Release.Namespace
	chartPath := "chart/"

	values := map[interface{}]interface{}{}
	containerValues := map[interface{}]interface{}{}

	containerValues["image"] = registry.GetImageUrl(true)

	if !cmd.flags.noSleep {
		containerValues["command"] = []string{"sleep"}
		containerValues["args"] = []string{"99999999"}
	}

	values["container"] = containerValues

	appRelease, err := cmd.helm.InstallChartByPath(releaseName, releaseNamespace, chartPath, values)

	log.StopWait()

	if err != nil {
		log.Fatalf("Unable to deploy helm chart: %s", err.Error())
	}

	releaseRevision := int(appRelease.Version)
	log.Donef("Deployed helm chart (Release revision: %d)", releaseRevision)
	log.StartWait("Waiting for release pod to become ready")
	defer log.StopWait()

	for true {
		podList, err := cmd.kubectl.Core().Pods(releaseNamespace).List(metav1.ListOptions{
			LabelSelector: "release=" + releaseName,
		})

		if err != nil {
			log.Panicf("Unable to list devspace pods: %s", err.Error())
		}

		if len(podList.Items) > 0 {
			highestRevision := 0
			var selectedPod k8sv1.Pod

			for i, pod := range podList.Items {
				podRevision, podHasRevision := pod.Annotations["revision"]
				hasHigherRevision := (i == 0)

				if !hasHigherRevision && podHasRevision {
					podRevisionInt, _ := strconv.Atoi(podRevision)

					if podRevisionInt > highestRevision {
						hasHigherRevision = true
					}
				}

				if hasHigherRevision {
					selectedPod = pod
					highestRevision, _ = strconv.Atoi(podRevision)
				}
			}
			_, hasRevision := selectedPod.Annotations["revision"]

			if !hasRevision || highestRevision == releaseRevision {
				if !hasRevision {
					log.Warn("Found pod without revision. Use annotation 'revision' for your pods to avoid this warning.")
				}

				cmd.pod = &selectedPod
				err = waitForPodReady(cmd.kubectl, cmd.pod, 2*60*time.Second, 5*time.Second)

				if err != nil {
					log.Panicf("Error during waiting for pod: %s", err.Error())
				}

				break
			} else {
				log.Info("Waiting for release upgrade to complete.")
			}
		} else {
			log.Info("Waiting for release to be deployed.")
		}

		time.Sleep(2 * time.Second)
	}

	log.StopWait()
}

func (cmd *UpCmd) startSync() {
	config := configutil.GetConfig(false)

	for _, syncPath := range config.DevSpace.Sync {
		absLocalPath, err := filepath.Abs(cmd.workdir + *syncPath.LocalSubPath)

		if err != nil {
			log.Panicf("Unable to resolve localSubPath %s: %s", syncPath.LocalSubPath, err.Error())
		} else {
			// Retrieve pod from label selector
			labels := make([]string, 0, len(syncPath.LabelSelector))

			for key, value := range syncPath.LabelSelector {
				labels = append(labels, key+"="+*value)
			}

<<<<<<< HEAD
			podList, podListErr := cmd.kubectl.Core().Pods(*config.Services.Registry.Internal.Release.Namespace).List(metav1.ListOptions{
				LabelSelector: strings.Join(labels, ", "),
			})
=======
			pod, err := kubectl.GetFirstRunningPod(cmd.kubectl, strings.Join(labels, ", "), cmd.privateConfig.Registry.Release.Namespace)
>>>>>>> a0d1ce7a

			if err != nil {
				log.Panicf("Unable to list devspace pods: %s", err.Error())
			} else if pod != nil {
				syncConfig := synctool.SyncConfig{
					Kubectl:   cmd.kubectl,
					Pod:       pod,
					Container: &pod.Spec.Containers[0],
					WatchPath: absLocalPath,
					DestPath:  *syncPath.ContainerPath,
				}

				err = syncConfig.Start()

				if err != nil {
					log.Fatalf("Sync error: %s", err.Error())
				}

				log.Donef("Sync started on %s <-> %s", absLocalPath, syncPath.ContainerPath)
			}
		}
	}
}

func (cmd *UpCmd) startPortForwarding() {
	config := configutil.GetConfig(false)

	for _, portForwarding := range config.DevSpace.PortForwarding {
		if *portForwarding.ResourceType == "pod" {
			if len(portForwarding.LabelSelector) > 0 {
				labels := make([]string, 0, len(portForwarding.LabelSelector))

				for key, value := range portForwarding.LabelSelector {
					labels = append(labels, key+"="+*value)
				}

<<<<<<< HEAD
				podList, podListErr := cmd.kubectl.Core().Pods(*config.Services.Registry.Internal.Release.Namespace).List(metav1.ListOptions{
					LabelSelector: strings.Join(labels, ", "),
				})

				if podListErr != nil {
					log.Errorf("Unable to list devspace pods: %s", podListErr.Error())
				} else {
					if len(podList.Items) > 0 {
						ports := make([]string, len(portForwarding.PortMappings))

						for index, value := range portForwarding.PortMappings {
							ports[index] = strconv.Itoa(*value.LocalPort) + ":" + strconv.Itoa(*value.RemotePort)
						}
						readyChan := make(chan struct{})

						go kubectl.ForwardPorts(cmd.kubectl, &podList.Items[0], ports, make(chan struct{}), readyChan)

						// Wait till forwarding is ready
						select {
						case <-readyChan:
							log.Donef("Port forwarding started on %s", strings.Join(ports, ", "))
						case <-time.After(5 * time.Second):
							log.Error("Timeout waiting for port forwarding to start")
						}
=======
				pod, err := kubectl.GetFirstRunningPod(cmd.kubectl, strings.Join(labels, ", "), cmd.privateConfig.Registry.Release.Namespace)

				if err != nil {
					log.Errorf("Unable to list devspace pods: %s", err.Error())
				} else if pod != nil {
					ports := make([]string, len(portForwarding.PortMappings))

					for index, value := range portForwarding.PortMappings {
						ports[index] = strconv.Itoa(value.LocalPort) + ":" + strconv.Itoa(value.RemotePort)
					}

					readyChan := make(chan struct{})

					go kubectl.ForwardPorts(cmd.kubectl, pod, ports, make(chan struct{}), readyChan)

					// Wait till forwarding is ready
					select {
					case <-readyChan:
						log.Donef("Port forwarding started on %s", strings.Join(ports, ", "))
					case <-time.After(5 * time.Second):
						log.Error("Timeout waiting for port forwarding to start")
>>>>>>> a0d1ce7a
					}
				}
			}
		} else {
			log.Warn("Currently only pod resource type is supported for portforwarding")
		}
	}
}

func (cmd *UpCmd) enterTerminal() {
	var shell []string

	if len(cmd.flags.shell) == 0 {
		shell = []string{
			"sh",
			"-c",
			"command -v bash >/dev/null 2>&1 && exec bash || exec sh",
		}
	} else {
		shell = []string{cmd.flags.shell}
	}

	_, _, _, terminalErr := kubectl.Exec(cmd.kubectl, cmd.pod, cmd.pod.Spec.Containers[0].Name, shell, true, nil)

	if terminalErr != nil {
		if _, ok := terminalErr.(exec.CodeExitError); ok == false {
			log.Fatalf("Unable to start terminal session: %s", terminalErr.Error())
		}
	}
}

func waitForPodReady(kubectl *kubernetes.Clientset, pod *k8sv1.Pod, maxWaitTime time.Duration, checkInterval time.Duration) error {
	for maxWaitTime > 0 {
		pod, err := kubectl.Core().Pods(pod.Namespace).Get(pod.Name, metav1.GetOptions{})

		if err != nil {
			return err
		}

		if len(pod.Status.ContainerStatuses) > 0 && pod.Status.ContainerStatuses[0].Ready {
			return nil
		}

		time.Sleep(checkInterval)
		maxWaitTime = maxWaitTime - checkInterval
	}

	return fmt.Errorf("Max wait time expired")
}<|MERGE_RESOLUTION|>--- conflicted
+++ resolved
@@ -355,13 +355,7 @@
 				labels = append(labels, key+"="+*value)
 			}
 
-<<<<<<< HEAD
-			podList, podListErr := cmd.kubectl.Core().Pods(*config.Services.Registry.Internal.Release.Namespace).List(metav1.ListOptions{
-				LabelSelector: strings.Join(labels, ", "),
-			})
-=======
-			pod, err := kubectl.GetFirstRunningPod(cmd.kubectl, strings.Join(labels, ", "), cmd.privateConfig.Registry.Release.Namespace)
->>>>>>> a0d1ce7a
+			pod, err := kubectl.GetFirstRunningPod(cmd.kubectl, strings.Join(labels, ", "), config.DevSpace.Release.Namespace)
 
 			if err != nil {
 				log.Panicf("Unable to list devspace pods: %s", err.Error())
@@ -398,33 +392,7 @@
 					labels = append(labels, key+"="+*value)
 				}
 
-<<<<<<< HEAD
-				podList, podListErr := cmd.kubectl.Core().Pods(*config.Services.Registry.Internal.Release.Namespace).List(metav1.ListOptions{
-					LabelSelector: strings.Join(labels, ", "),
-				})
-
-				if podListErr != nil {
-					log.Errorf("Unable to list devspace pods: %s", podListErr.Error())
-				} else {
-					if len(podList.Items) > 0 {
-						ports := make([]string, len(portForwarding.PortMappings))
-
-						for index, value := range portForwarding.PortMappings {
-							ports[index] = strconv.Itoa(*value.LocalPort) + ":" + strconv.Itoa(*value.RemotePort)
-						}
-						readyChan := make(chan struct{})
-
-						go kubectl.ForwardPorts(cmd.kubectl, &podList.Items[0], ports, make(chan struct{}), readyChan)
-
-						// Wait till forwarding is ready
-						select {
-						case <-readyChan:
-							log.Donef("Port forwarding started on %s", strings.Join(ports, ", "))
-						case <-time.After(5 * time.Second):
-							log.Error("Timeout waiting for port forwarding to start")
-						}
-=======
-				pod, err := kubectl.GetFirstRunningPod(cmd.kubectl, strings.Join(labels, ", "), cmd.privateConfig.Registry.Release.Namespace)
+				pod, err := kubectl.GetFirstRunningPod(cmd.kubectl, strings.Join(labels, ", "), config.Devspace.Release.Namespace)
 
 				if err != nil {
 					log.Errorf("Unable to list devspace pods: %s", err.Error())
@@ -445,7 +413,6 @@
 						log.Donef("Port forwarding started on %s", strings.Join(ports, ", "))
 					case <-time.After(5 * time.Second):
 						log.Error("Timeout waiting for port forwarding to start")
->>>>>>> a0d1ce7a
 					}
 				}
 			}
