package cmd

import (
	"fmt"
	"io"
	"os"
	"strings"
	"sync"
	"time"

	"github.com/loft-sh/devspace/pkg/devspace/config"
	"github.com/loft-sh/devspace/pkg/devspace/config/legacy"
	"github.com/loft-sh/devspace/pkg/devspace/dependency/types"
	"github.com/loft-sh/devspace/pkg/devspace/deploy/deployer/util"
	"github.com/loft-sh/devspace/pkg/devspace/dev"
	"github.com/loft-sh/devspace/pkg/devspace/docker"
	"github.com/loft-sh/devspace/pkg/devspace/hook"
	"github.com/loft-sh/devspace/pkg/util/imageselector"
	"github.com/loft-sh/devspace/pkg/util/survey"

	"github.com/loft-sh/devspace/pkg/devspace/plugin"
	"github.com/loft-sh/devspace/pkg/devspace/services"
	"github.com/loft-sh/devspace/pkg/devspace/upgrade"

	"github.com/loft-sh/devspace/cmd/flags"
	"github.com/loft-sh/devspace/pkg/devspace/analyze"
	"github.com/loft-sh/devspace/pkg/devspace/build"
	"github.com/loft-sh/devspace/pkg/devspace/dependency"
	"github.com/loft-sh/devspace/pkg/devspace/deploy"
	"github.com/loft-sh/devspace/pkg/devspace/services/targetselector"
	"github.com/loft-sh/devspace/pkg/devspace/watch"
	"github.com/mgutz/ansi"

	"github.com/loft-sh/devspace/pkg/devspace/config/generated"
	"github.com/loft-sh/devspace/pkg/devspace/config/loader"
	"github.com/loft-sh/devspace/pkg/devspace/config/versions/latest"
	"github.com/loft-sh/devspace/pkg/devspace/kubectl"
	"github.com/loft-sh/devspace/pkg/devspace/pullsecrets"
	"github.com/loft-sh/devspace/pkg/util/exit"
	"github.com/loft-sh/devspace/pkg/util/factory"
	"github.com/loft-sh/devspace/pkg/util/log"
	"github.com/loft-sh/devspace/pkg/util/message"
	"github.com/pkg/errors"
	"github.com/spf13/cobra"
)

// DevCmd is a struct that defines a command call for "up"
type DevCmd struct {
	*flags.GlobalFlags

	SkipPush                bool
	SkipPushLocalKubernetes bool
	VerboseDependencies     bool
	Open                    bool

	Dependency     []string
	SkipDependency []string

	ForceBuild          bool
	SkipBuild           bool
	BuildSequential     bool
	MaxConcurrentBuilds int

	ForceDeploy       bool
	Deployments       string
	ForceDependencies bool

	Sync            bool
	ExitAfterDeploy bool
	SkipPipeline    bool
	Portforwarding  bool
	VerboseSync     bool
	PrintSyncLog    bool

	UI     bool
	UIPort int

	Terminal          bool
	TerminalReconnect bool
	WorkingDirectory  string
	Interactive       bool

	Wait    bool
	Timeout int

	configLoader loader.ConfigLoader
	log          log.Logger

	// used for testing to allow interruption
	Interrupt chan error
	Stdout    io.Writer
	Stderr    io.Writer
	Stdin     io.Reader
}

// NewDevCmd creates a new devspace dev command
func NewDevCmd(f factory.Factory, globalFlags *flags.GlobalFlags) *cobra.Command {
	cmd := &DevCmd{
		GlobalFlags: globalFlags,
		log:         log.GetInstance(),
	}

	devCmd := &cobra.Command{
		Use:   "dev",
		Short: "Starts the development mode",
		Long: `
#######################################################
################### devspace dev ######################
#######################################################
Starts your project in development mode:
1. Builds your Docker images and override entrypoints if specified
2. Deploys the deployments via helm or kubectl
3. Forwards container ports to the local computer
4. Starts the sync client
5. Streams the logs of deployed containers

Open terminal instead of logs:
- Use "devspace dev -t" for opening a terminal
#######################################################`,
		RunE: func(cobraCmd *cobra.Command, args []string) error {
			// Print upgrade message if new version available
			upgrade.PrintUpgradeMessage()
			plugin.SetPluginCommand(cobraCmd, args)
			return cmd.Run(f, args)
		},
	}

	devCmd.Flags().StringSliceVar(&cmd.SkipDependency, "skip-dependency", []string{}, "Skips the following dependencies for deployment")
	devCmd.Flags().StringSliceVar(&cmd.Dependency, "dependency", []string{}, "Deploys only the specified named dependencies")
	devCmd.Flags().BoolVar(&cmd.VerboseDependencies, "verbose-dependencies", true, "Deploys the dependencies verbosely")
	devCmd.Flags().BoolVar(&cmd.ForceDependencies, "force-dependencies", true, "Forces to re-evaluate dependencies (use with --force-build --force-deploy to actually force building & deployment of dependencies)")

	devCmd.Flags().BoolVarP(&cmd.ForceBuild, "force-build", "b", false, "Forces to build every image")
	devCmd.Flags().BoolVar(&cmd.SkipBuild, "skip-build", false, "Skips building of images")
	devCmd.Flags().BoolVar(&cmd.BuildSequential, "build-sequential", false, "Builds the images one after another instead of in parallel")
	devCmd.Flags().IntVar(&cmd.MaxConcurrentBuilds, "max-concurrent-builds", 0, "The maximum number of image builds built in parallel (0 for infinite)")

	devCmd.Flags().BoolVarP(&cmd.ForceDeploy, "force-deploy", "d", false, "Forces to deploy every deployment")
	devCmd.Flags().StringVar(&cmd.Deployments, "deployments", "", "Only deploy a specifc deployment (You can specify multiple deployments comma-separated")

	devCmd.Flags().BoolVarP(&cmd.SkipPipeline, "skip-pipeline", "x", false, "Skips build & deployment and only starts sync, portforwarding & terminal")
	devCmd.Flags().BoolVar(&cmd.SkipPush, "skip-push", false, "Skips image pushing, useful for minikube deployment")
	devCmd.Flags().BoolVar(&cmd.SkipPushLocalKubernetes, "skip-push-local-kube", true, "Skips image pushing, if a local kubernetes environment is detected")

	devCmd.Flags().BoolVar(&cmd.UI, "ui", true, "Start the ui server")
	devCmd.Flags().IntVar(&cmd.UIPort, "ui-port", 0, "The port to use when opening the ui server")
	devCmd.Flags().BoolVar(&cmd.Open, "open", true, "Open defined URLs in the browser, if defined")
	devCmd.Flags().BoolVar(&cmd.Sync, "sync", true, "Enable code synchronization")
	devCmd.Flags().BoolVar(&cmd.VerboseSync, "verbose-sync", false, "When enabled the sync will log every file change")
	devCmd.Flags().BoolVar(&cmd.PrintSyncLog, "print-sync", false, "If enabled will print the sync log to the terminal")

	devCmd.Flags().BoolVar(&cmd.Portforwarding, "portforwarding", true, "Enable port forwarding")

	devCmd.Flags().BoolVar(&cmd.ExitAfterDeploy, "exit-after-deploy", false, "Exits the command after building the images and deploying the project")
	devCmd.Flags().BoolVarP(&cmd.Interactive, "interactive", "i", false, "DEPRECATED: DO NOT USE ANYMORE")
	devCmd.Flags().BoolVarP(&cmd.Terminal, "terminal", "t", false, "Open a terminal instead of showing logs")
	devCmd.Flags().BoolVar(&cmd.TerminalReconnect, "terminal-reconnect", true, "Will try to reconnect the terminal if a non zero exit code was encountered")
	devCmd.Flags().StringVar(&cmd.WorkingDirectory, "workdir", "", "The working directory where to open the terminal or execute the command")

	devCmd.Flags().BoolVar(&cmd.Wait, "wait", false, "If true will wait first for pods to be running or fails after given timeout")
	devCmd.Flags().IntVar(&cmd.Timeout, "timeout", 120, "Timeout until dev should stop waiting and fail")

	return devCmd
}

// Run executes the command logic
func (cmd *DevCmd) Run(f factory.Factory, args []string) error {
	if cmd.Interactive {
		cmd.log.Warn("Interactive mode flag is deprecated and will be removed in the future. Please take a look at https://devspace.sh/cli/docs/guides/interactive-mode on how to transition to an interactive profile")
	}

	// Set config root
	cmd.log = f.GetLog()
	cmd.configLoader = f.NewConfigLoader(cmd.ConfigPath)
	configOptions := cmd.ToConfigOptions(cmd.log)
	configExists, err := cmd.configLoader.SetDevSpaceRoot(cmd.log)
	if err != nil {
		return err
	}
	if !configExists {
		return errors.New(message.ConfigNotFound)
	}

	// Start file logging
	log.StartFileLogging()

	// Validate flags
	err = cmd.validateFlags()
	if err != nil {
		return err
	}

	// Load generated config
	generatedConfig, err := cmd.configLoader.LoadGenerated(configOptions)
	if err != nil {
		return errors.Errorf("Error loading generated.yaml: %v", err)
	}
	configOptions.GeneratedConfig = generatedConfig

	// Use last context if specified
	err = cmd.UseLastContext(generatedConfig, cmd.log)
	if err != nil {
		return err
	}

	// Create kubectl client and switch context if specified
	client, err := f.NewKubeClientFromContext(cmd.KubeContext, cmd.Namespace, cmd.SwitchContext)
	if err != nil {
		return errors.Errorf("Unable to create new kubectl client: %v", err)
	}
	configOptions.KubeClient = client

	// Show a warning if necessary
	err = client.PrintWarning(generatedConfig, cmd.NoWarn, true, cmd.log)
	if err != nil {
		return err
	}

	// Clear the dependencies & deployments cache if necessary
	clearCache(generatedConfig, client)

	// Deprecated: Fill DEVSPACE_DOMAIN vars
	err = fillDevSpaceDomainVars(client, generatedConfig)
	if err != nil {
		return err
	}

	// Get the config
	configInterface, err := cmd.loadConfig(configOptions)
	if err != nil {
		return err
	}

	return runWithHooks("devCommand", client, configInterface, cmd.log, func() error {
		// Create namespace if necessary
		err = client.EnsureDeployNamespaces(configInterface.Config(), cmd.log)
		if err != nil {
			return errors.Errorf("Unable to create namespace: %v", err)
		}

		// Create the image pull secrets and add them to the default service account
		dockerClient, err := f.NewDockerClient(cmd.log)
		if err != nil {
			dockerClient = nil
		}

		// Execute plugin hook
		err = hook.ExecuteHooks(client, nil, nil, nil, nil, "dev")
		if err != nil {
			return err
		}

		// Build and deploy images
		exitCode, err := cmd.buildAndDeploy(f, configInterface, configOptions, client, dockerClient, args)
		if err != nil {
			return err
		} else if exitCode != 0 {
			return &exit.ReturnCodeError{
				ExitCode: exitCode,
			}
		}

		return nil
	})
}

func runWithHooks(command string, client kubectl.Client, configInterface config.Config, log log.Logger, fn func() error) (err error) {
	err = hook.ExecuteHooks(client, configInterface, nil, nil, log, command+":before:execute")
	if err != nil {
		return err
	}

	defer func() {
		if err != nil {
			hook.LogExecuteHooks(client, configInterface, nil, map[string]interface{}{"error": err}, log, command+":after:execute", command+":error:execute")
		} else {
			err = hook.ExecuteHooks(client, configInterface, nil, nil, log, command+":after:execute")
		}
	}()

	return fn()
	//rootHandler = interrupt.Chain(rootHandler, func() {
	//	hook.LogExecuteHooks(client, configInterface, nil, nil, log, command+":interrupt:execute")
	//})
	//
	//return rootHandler.Run(fn)
}

func (cmd *DevCmd) buildAndDeploy(f factory.Factory, configInterface config.Config, configOptions *loader.ConfigOptions, client kubectl.Client, dockerClient docker.Client, args []string) (int, error) {
	var (
		err             error
		config          = configInterface.Config()
		generatedConfig = configInterface.Generated()
		dependencies    = []types.Dependency{}
	)

	// execute plugin hook
	err = hook.ExecuteHooks(client, configInterface, dependencies, nil, cmd.log, "dev.beforePipeline", "devCommand:before:runPipeline")
	if err != nil {
		return 0, err
	}

<<<<<<< HEAD
	if cmd.SkipPipeline == false {
		pluginErr := hook.ExecuteHooks(client, configInterface, dependencies, nil, cmd.log, "dev.beforeDependencies", "devCommand:before:deployDependencies")
=======
	if !cmd.SkipPipeline {
		pluginErr := plugin.ExecutePluginHook("dev.beforeDependencies")
>>>>>>> d6b2306f
		if pluginErr != nil {
			return 0, pluginErr
		}

		// Dependencies
		dependencies, err = f.NewDependencyManager(configInterface, client, cmd.ToConfigOptions(cmd.log), cmd.log).DeployAll(dependency.DeployOptions{
			ForceDeployDependencies: cmd.ForceDependencies,
			SkipBuild:               cmd.SkipBuild,
			ForceDeploy:             cmd.ForceDeploy,
			Verbose:                 cmd.VerboseDependencies,
			Dependencies:            cmd.Dependency,
			SkipDependencies:        cmd.SkipDependency,

			BuildOptions: build.Options{
				SkipPush:                  cmd.SkipPush,
				SkipPushOnLocalKubernetes: cmd.SkipPushLocalKubernetes,
				ForceRebuild:              cmd.ForceBuild,
				Sequential:                cmd.BuildSequential,
				MaxConcurrentBuilds:       cmd.MaxConcurrentBuilds,
			},
		})
		if err != nil {
			return 0, errors.Errorf("error deploying dependencies: %v", err)
		}

		pluginErr = hook.ExecuteHooks(client, configInterface, dependencies, nil, cmd.log, "dev.afterDependencies", "devCommand:after:deployDependencies")
		if pluginErr != nil {
			return 0, pluginErr
		}

		// Create Pull Secrets
		err = pullsecrets.NewClient(configInterface, dependencies, client, dockerClient, cmd.log).CreatePullSecrets()
		if err != nil {
			cmd.log.Warn(err)
		}

		// Only execute pipeline if we are not focused on a dependency
		if len(cmd.Dependency) == 0 {
			pluginErr = hook.ExecuteHooks(client, configInterface, dependencies, nil, cmd.log, "dev.beforeBuild", "devCommand:before:build")
			if pluginErr != nil {
				return 0, pluginErr
			}

			// Build image if necessary
			builtImages := make(map[string]string)
			if !cmd.SkipBuild {
				builtImages, err = f.NewBuildController(configInterface, dependencies, client).Build(&build.Options{
					SkipPush:                  cmd.SkipPush,
					SkipPushOnLocalKubernetes: cmd.SkipPushLocalKubernetes,
					ForceRebuild:              cmd.ForceBuild,
					Sequential:                cmd.BuildSequential,
					MaxConcurrentBuilds:       cmd.MaxConcurrentBuilds,
				}, cmd.log)
				if err != nil {
					if strings.Contains(err.Error(), "no space left on device") {
						return 0, errors.Errorf("Error building image: %v\n\n Try running `%s` to free docker daemon space and retry", err, ansi.Color("devspace cleanup images", "white+b"))
					}

					return 0, err
				}

				// Save config if an image was built
				if len(builtImages) > 0 {
					err := cmd.configLoader.SaveGenerated(generatedConfig)
					if err != nil {
						return 0, errors.Errorf("error saving generated config: %v", err)
					}
				}
			}

			pluginErr = hook.ExecuteHooks(client, configInterface, dependencies, nil, cmd.log, "dev.afterBuild", "devCommand:after:build", "dev.beforeDeploy", "devCommand:before:deploy")
			if pluginErr != nil {
				return 0, pluginErr
			}

			// Deploy all defined deployments
			if config.Deployments != nil {
				// What deployments should be deployed
				deployments := []string{}
				if cmd.Deployments != "" {
					deployments = strings.Split(cmd.Deployments, ",")
					for index := range deployments {
						deployments[index] = strings.TrimSpace(deployments[index])
					}
				}

				// Deploy all
				err = f.NewDeployController(configInterface, dependencies, client).Deploy(&deploy.Options{
					IsDev:       true,
					ForceDeploy: cmd.ForceDeploy,
					BuiltImages: builtImages,
					Deployments: deployments,
				}, cmd.log)
				if err != nil {
					return 0, errors.Errorf("error deploying: %v", err)
				}

				// Save Config
				err = cmd.configLoader.SaveGenerated(generatedConfig)
				if err != nil {
					return 0, errors.Errorf("error saving generated config: %v", err)
				}
			}

			pluginErr = hook.ExecuteHooks(client, configInterface, dependencies, nil, cmd.log, "dev.afterDeploy", "devCommand:after:deploy")
			if pluginErr != nil {
				return 0, pluginErr
			}
		}

		// Update last used kube context
		err = updateLastKubeContext(cmd.configLoader, client, generatedConfig)
		if err != nil {
			return 0, errors.Wrap(err, "update last kube context")
		}
	}

	pluginErr := hook.ExecuteHooks(client, configInterface, dependencies, nil, cmd.log, "dev.afterPipeline", "devCommand:after:runPipeline")
	if pluginErr != nil {
		return 0, pluginErr
	}

	// Wait if necessary
	if cmd.Wait {
		report, err := f.NewAnalyzer(client, f.GetLog()).CreateReport(client.Namespace(), analyze.Options{Wait: true, Patient: true, Timeout: cmd.Timeout, IgnorePodRestarts: true})
		if err != nil {
			return 0, errors.Wrap(err, "analyze")
		}

		if len(report) > 0 {
			return 0, errors.Errorf(analyze.ReportToString(report))
		}
	}

	// Start services
	exitCode := 0
	if !cmd.ExitAfterDeploy {
		var err error

		// Start services
		exitCode, err = cmd.startServices(f, configInterface, client, args, dependencies, cmd.log)
		if err != nil {
			// Check if we should reload
			if _, ok := err.(*services.InterruptError); ok {
				// Get the config
				configInterface, err := cmd.loadConfig(configOptions)
				if err != nil {
					return 0, err
				}

				// Trigger rebuild & redeploy
				return cmd.buildAndDeploy(f, configInterface, configOptions, client, dockerClient, args)
			}

			return 0, err
		}
	}

	return exitCode, nil
}

func (cmd *DevCmd) startServices(f factory.Factory, configInterface config.Config, client kubectl.Client, args []string, dependencies []types.Dependency, logger log.Logger) (int, error) {
	var (
		config          = configInterface.Config()
		servicesClient  = f.NewServicesClient(configInterface, dependencies, client, logger)
		exitChan        = make(chan error)
		autoReloadPaths = GetPaths(config)
		useTerminal     = config.Dev.Terminal != nil && !config.Dev.Terminal.Disabled
	)
	if cmd.Interrupt != nil {
		exitChan = cmd.Interrupt
	}

	// replace pods
	err := dev.ReplacePods(servicesClient)
	if err != nil {
		return 0, err
	}

	// Open UI if configured
	if cmd.UI {
		cmd.UI = false

		err := dev.UI(servicesClient, cmd.UIPort)
		if err != nil {
			return 0, err
		}
	}

	if cmd.Portforwarding {
		cmd.Portforwarding = false

		err := dev.PortForwarding(servicesClient, cmd.Interrupt)
		if err != nil {
			return 0, err
		}
	}

	if cmd.Sync {
		cmd.Sync = false
		printSyncLog := cmd.PrintSyncLog
		if !useTerminal && (config.Dev.Logs == nil || config.Dev.Logs.Sync == nil || *config.Dev.Logs.Sync) {
			printSyncLog = true
		}

		err := dev.Sync(servicesClient, cmd.Interrupt, printSyncLog, cmd.VerboseSync)
		if err != nil {
			return 0, err
		}
	}

	// Start watcher if we have at least one auto reload path and if we should not skip the pipeline
	if !cmd.SkipPipeline && len(autoReloadPaths) > 0 {
		var once sync.Once
		watcher, err := watch.New(autoReloadPaths, []string{".devspace/"}, time.Second, func(changed []string, deleted []string) error {
			path := ""
			if len(changed) > 0 {
				path = changed[0]
			} else if len(deleted) > 0 {
				path = deleted[0]
			}

			once.Do(func() {
				if useTerminal {
					logger.Infof("Change detected in '%s', will reload in 2 seconds", path)
					time.Sleep(time.Second * 2)
				} else {
					logger.Infof("Change detected in '%s', will reload", path)
				}

				exitChan <- &services.InterruptError{}
			})

			return nil
		}, logger)
		if err != nil {
			return 0, err
		}

		watcher.Start()
		defer watcher.Stop()
	}

	// Run dev.open configs
	if config != nil && config.Dev.Open != nil && cmd.Open {
		// Skip executing open config next time (e.g. when automatic redeployment is enabled)
		cmd.Open = false

		for _, openConfig := range config.Dev.Open {
			if openConfig.URL != "" {
				maxWait := 4 * time.Minute
				logger.Infof("Opening '%s' as soon as application will be started (timeout: %s)", openConfig.URL, maxWait)

				go func(url string) {
					// Use DiscardLogger as we do not want to print warnings about failed HTTP requests
					err := openURL(url, nil, "", log.Discard, maxWait)
					if err != nil {
						// Use warn instead of fatal to prevent exit
						// Do not print warning
						// log.Warn(err)
						_ = err // just to avoid empty branch (SA9003) lint error
					}
				}(openConfig.URL)
			}
		}
	}

	return cmd.startOutput(configInterface, dependencies, client, args, servicesClient, exitChan, logger)
}

func (cmd *DevCmd) startOutput(configInterface config.Config, dependencies []types.Dependency, client kubectl.Client, args []string, servicesClient services.Client, exitChan chan error, logger log.Logger) (int, error) {
	if configInterface == nil {
		return 0, fmt.Errorf("config is nil")
	}

	// get config
	config := configInterface.Config()

	// Check if we should open a terminal or stream logs
<<<<<<< HEAD
	if cmd.PrintSyncLog == false {
		if config.Dev.Terminal != nil && config.Dev.Terminal.Disabled == false {
			pluginErr := hook.ExecuteHooks(client, configInterface, dependencies, nil, cmd.log, "devCommand:before:openTerminal")
			if pluginErr != nil {
				return 0, pluginErr
			}

=======
	if !cmd.PrintSyncLog {
		if config.Dev.Terminal != nil && !config.Dev.Terminal.Disabled {
>>>>>>> d6b2306f
			selectorOptions := targetselector.NewDefaultOptions().ApplyCmdParameter("", "", cmd.Namespace, "")
			if config.Dev.Terminal != nil {
				selectorOptions = selectorOptions.ApplyConfigParameter(config.Dev.Terminal.LabelSelector, config.Dev.Terminal.Namespace, config.Dev.Terminal.ContainerName, "")
			}

			var imageSelectors []imageselector.ImageSelector
			if config.Dev.Terminal != nil && config.Dev.Terminal.ImageSelector != "" {
				imageSelector, err := util.ResolveImageAsImageSelector(config.Dev.Terminal.ImageSelector, configInterface, dependencies)
				if err != nil {
					return 0, err
				}

				imageSelectors = append(imageSelectors, *imageSelector)
			}

			selectorOptions.ImageSelector = imageSelectors
			stdout, stderr, stdin := defaultStdStreams(cmd.Stdout, cmd.Stderr, cmd.Stdin)
<<<<<<< HEAD
			return servicesClient.StartTerminal(selectorOptions, args, cmd.WorkingDirectory, exitChan, true, cmd.TerminalReconnect, stdout, stderr, stdin)
		} else if config.Dev.Logs == nil || config.Dev.Logs.Disabled == nil || *config.Dev.Logs.Disabled == false {
			pluginErr := hook.ExecuteHooks(client, configInterface, dependencies, nil, cmd.log, "devCommand:before:streamLogs")
			if pluginErr != nil {
				return 0, pluginErr
			}

=======
			return servicesClient.StartTerminal(selectorOptions, args, cmd.WorkingDirectory, exitChan, true, cmd.TerminalRestart, stdout, stderr, stdin)
		} else if config.Dev.Logs == nil || config.Dev.Logs.Disabled == nil || !*config.Dev.Logs.Disabled {
>>>>>>> d6b2306f
			// Log multiple images at once
			manager, err := services.NewLogManager(client, configInterface, dependencies, exitChan, logger)
			if err != nil {
				return 0, errors.Wrap(err, "starting log manager")
			}

			err = manager.Start()
			if err != nil {
				// Check if we should reload
				if _, ok := err.(*services.InterruptError); ok {
					return 0, err
				}

				logger.Warnf("Couldn't print logs: %v", err)
			}

			logger.WriteString("\n")
			logger.Warn("Log streaming service has been terminated")
		}
		logger.Done("Sync and port-forwarding services are running (Press Ctrl+C to abort services)")
	}

	return 0, <-exitChan
}

func (cmd *DevCmd) validateFlags() error {
	if cmd.SkipBuild && cmd.ForceBuild {
		return errors.New("Flags --skip-build & --force-build cannot be used together")
	}

	return nil
}

// GetPaths retrieves the watch paths from the config object
func GetPaths(config *latest.Config) []string {
	paths := make([]string, 0, 1)

	// Add the deploy manifest paths
	if config.Dev.AutoReload != nil {
		if config.Dev.AutoReload.Deployments != nil && config.Deployments != nil {
			for _, deployName := range config.Dev.AutoReload.Deployments {
				for _, deployConf := range config.Deployments {
					if deployName == deployConf.Name {
						if deployConf.Helm != nil {
							// Watch values files
							paths = append(paths, deployConf.Helm.ValuesFiles...)

							if deployConf.Helm.Chart.Name != "" {
								_, err := os.Stat(deployConf.Helm.Chart.Name)
								if err == nil {
									chartPath := deployConf.Helm.Chart.Name
									if chartPath[len(chartPath)-1] != '/' {
										chartPath += "/"
									}

									paths = append(paths, chartPath+"**")
								}
							}
						} else if deployConf.Kubectl != nil && deployConf.Kubectl.Manifests != nil {
							for _, manifestPath := range deployConf.Kubectl.Manifests {
								s, err := os.Stat(manifestPath)
								if err != nil {
									continue
								}

								if s.IsDir() {
									if manifestPath[len(manifestPath)-1] != '/' {
										manifestPath += "/"
									}

									paths = append(paths, manifestPath+"**")
								} else {
									paths = append(paths, manifestPath)
								}
							}
						}
					}
				}
			}
		}

		// Add the dockerfile paths
		if config.Dev.AutoReload.Images != nil && config.Images != nil {
			for _, imageName := range config.Dev.AutoReload.Images {
				for imageConfName, imageConf := range config.Images {
					if imageName == imageConfName {
						dockerfilePath := "./Dockerfile"
						if imageConf.Dockerfile != "" {
							dockerfilePath = imageConf.Dockerfile
						}

						paths = append(paths, dockerfilePath)
					}
				}
			}
		}

		// Add the additional paths
		if config.Dev.AutoReload.Paths != nil {
			paths = append(paths, config.Dev.AutoReload.Paths...)
		}
	}

	return removeDuplicates(paths)
}

func (cmd *DevCmd) loadConfig(configOptions *loader.ConfigOptions) (config.Config, error) {
	// Load config
	configInterface, err := cmd.configLoader.Load(configOptions, cmd.log)
	if err != nil {
		return nil, err
	}

	// apply legacy interactive mode
	wasInteractive, err := legacy.LegacyInteractiveMode(configInterface.Config(), cmd.Interactive, cmd.Terminal, cmd.log)
	if err != nil {
		return nil, err
	} else if wasInteractive {
		return configInterface, nil
	}

	// check if terminal is enabled
	c := configInterface.Config()
<<<<<<< HEAD
	if cmd.Terminal || (c.Dev.Terminal != nil && c.Dev.Terminal.Disabled == false) {
		if c.Dev.Terminal == nil || (c.Dev.Terminal.ImageSelector == "" && len(c.Dev.Terminal.LabelSelector) == 0) {
=======
	if cmd.Terminal || (c.Dev.Terminal != nil && !c.Dev.Terminal.Disabled) {
		if c.Dev.Terminal == nil || (c.Dev.Terminal.ImageSelector == "" && c.Dev.Terminal.ImageName == "" && len(c.Dev.Terminal.LabelSelector) == 0) {
>>>>>>> d6b2306f
			imageNames := make([]string, 0, len(c.Images))
			for k := range c.Images {
				imageNames = append(imageNames, k)
			}

			// if only one image exists, use it, otherwise show image picker
			imageName := ""
			if len(imageNames) == 1 {
				imageName = imageNames[0]
			} else {
				imageName, err = cmd.log.Question(&survey.QuestionOptions{
					Question: "Which image do you want to open a terminal to?",
					Options:  imageNames,
				})
				if err != nil {
					return nil, err
				}
			}

			c.Dev.Terminal = &latest.Terminal{
				ImageSelector: fmt.Sprintf("image(%s):tag(%s)", imageName, imageName),
			}
		} else {
			c.Dev.Terminal.Disabled = false
		}
	}

	return configInterface, nil
}

func defaultStdStreams(stdout io.Writer, stderr io.Writer, stdin io.Reader) (io.Writer, io.Writer, io.Reader) {
	if stdout == nil {
		stdout = os.Stdout
	}
	if stderr == nil {
		stderr = os.Stderr
	}
	if stdin == nil {
		stdin = os.Stdin
	}
	return stdout, stderr, stdin
}

func removeDuplicates(arr []string) []string {
	newArr := []string{}
	for _, v := range arr {
		if !contains(newArr, v) {
			newArr = append(newArr, v)
		}
	}
	return newArr
}

func contains(haystack []string, needle string) bool {
	for _, v := range haystack {
		if v == needle {
			return true
		}
	}
	return false
}

func updateLastKubeContext(configLoader loader.ConfigLoader, client kubectl.Client, generatedConfig *generated.Config) error {
	// Update generated if we deploy the application
	if generatedConfig != nil {
		generatedConfig.GetActive().LastContext = &generated.LastContextConfig{
			Context:   client.CurrentContext(),
			Namespace: client.Namespace(),
		}

		err := configLoader.SaveGenerated(generatedConfig)
		if err != nil {
			return errors.Wrap(err, "save generated")
		}
	}

	return nil
}<|MERGE_RESOLUTION|>--- conflicted
+++ resolved
@@ -300,13 +300,8 @@
 		return 0, err
 	}
 
-<<<<<<< HEAD
-	if cmd.SkipPipeline == false {
+	if !cmd.SkipPipeline {
 		pluginErr := hook.ExecuteHooks(client, configInterface, dependencies, nil, cmd.log, "dev.beforeDependencies", "devCommand:before:deployDependencies")
-=======
-	if !cmd.SkipPipeline {
-		pluginErr := plugin.ExecutePluginHook("dev.beforeDependencies")
->>>>>>> d6b2306f
 		if pluginErr != nil {
 			return 0, pluginErr
 		}
@@ -586,18 +581,13 @@
 	config := configInterface.Config()
 
 	// Check if we should open a terminal or stream logs
-<<<<<<< HEAD
-	if cmd.PrintSyncLog == false {
-		if config.Dev.Terminal != nil && config.Dev.Terminal.Disabled == false {
+	if !cmd.PrintSyncLog {
+		if config.Dev.Terminal != nil && !config.Dev.Terminal.Disabled {
 			pluginErr := hook.ExecuteHooks(client, configInterface, dependencies, nil, cmd.log, "devCommand:before:openTerminal")
 			if pluginErr != nil {
 				return 0, pluginErr
 			}
 
-=======
-	if !cmd.PrintSyncLog {
-		if config.Dev.Terminal != nil && !config.Dev.Terminal.Disabled {
->>>>>>> d6b2306f
 			selectorOptions := targetselector.NewDefaultOptions().ApplyCmdParameter("", "", cmd.Namespace, "")
 			if config.Dev.Terminal != nil {
 				selectorOptions = selectorOptions.ApplyConfigParameter(config.Dev.Terminal.LabelSelector, config.Dev.Terminal.Namespace, config.Dev.Terminal.ContainerName, "")
@@ -615,18 +605,14 @@
 
 			selectorOptions.ImageSelector = imageSelectors
 			stdout, stderr, stdin := defaultStdStreams(cmd.Stdout, cmd.Stderr, cmd.Stdin)
-<<<<<<< HEAD
+
 			return servicesClient.StartTerminal(selectorOptions, args, cmd.WorkingDirectory, exitChan, true, cmd.TerminalReconnect, stdout, stderr, stdin)
-		} else if config.Dev.Logs == nil || config.Dev.Logs.Disabled == nil || *config.Dev.Logs.Disabled == false {
+		} else if config.Dev.Logs == nil || config.Dev.Logs.Disabled == nil || !*config.Dev.Logs.Disabled {
 			pluginErr := hook.ExecuteHooks(client, configInterface, dependencies, nil, cmd.log, "devCommand:before:streamLogs")
 			if pluginErr != nil {
 				return 0, pluginErr
 			}
 
-=======
-			return servicesClient.StartTerminal(selectorOptions, args, cmd.WorkingDirectory, exitChan, true, cmd.TerminalRestart, stdout, stderr, stdin)
-		} else if config.Dev.Logs == nil || config.Dev.Logs.Disabled == nil || !*config.Dev.Logs.Disabled {
->>>>>>> d6b2306f
 			// Log multiple images at once
 			manager, err := services.NewLogManager(client, configInterface, dependencies, exitChan, logger)
 			if err != nil {
@@ -750,13 +736,9 @@
 
 	// check if terminal is enabled
 	c := configInterface.Config()
-<<<<<<< HEAD
-	if cmd.Terminal || (c.Dev.Terminal != nil && c.Dev.Terminal.Disabled == false) {
+
+	if cmd.Terminal || (c.Dev.Terminal != nil && !c.Dev.Terminal.Disabled) {
 		if c.Dev.Terminal == nil || (c.Dev.Terminal.ImageSelector == "" && len(c.Dev.Terminal.LabelSelector) == 0) {
-=======
-	if cmd.Terminal || (c.Dev.Terminal != nil && !c.Dev.Terminal.Disabled) {
-		if c.Dev.Terminal == nil || (c.Dev.Terminal.ImageSelector == "" && c.Dev.Terminal.ImageName == "" && len(c.Dev.Terminal.LabelSelector) == 0) {
->>>>>>> d6b2306f
 			imageNames := make([]string, 0, len(c.Images))
 			for k := range c.Images {
 				imageNames = append(imageNames, k)
