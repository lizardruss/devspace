--- conflicted
+++ resolved
@@ -2,15 +2,10 @@
   overflow-y: auto;
   overflow-x: hidden;
   max-height: calc(100% - 50px);
-<<<<<<< HEAD
-  padding: 3px 10px;
-  padding-left: 3px;
-=======
   padding-left: 30px;
   padding-top: 30px;
   padding-bottom: 3px;
   padding-right: 10px;
->>>>>>> 8276032a
   width: 100%;
 
   &::-webkit-scrollbar-button {
