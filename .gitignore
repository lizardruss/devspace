# Dependencies
/.vendor-new/

# Created by devspace init
/.devspace/
/chart/
/test

# Build files
*.exe
*.exe~

# History Plugin for VS Code
.history/

/devspace
/debug*
/__debug*
.DS_STORE
.idea

# VS Code
.vscode/ipch

/ui/node_modules
/ui/build/static/js/*.js.map

# Created by running unit tests ./hack/coverage.bash
coverage.txt
<<<<<<< HEAD
main
profile.out


# Ignore DevSpace cache and log folder
.devspace/
=======
./main
profile.out
>>>>>>> a6149d99
<|MERGE_RESOLUTION|>--- conflicted
+++ resolved
@@ -27,14 +27,9 @@
 
 # Created by running unit tests ./hack/coverage.bash
 coverage.txt
-<<<<<<< HEAD
-main
+./main
 profile.out
 
 
 # Ignore DevSpace cache and log folder
-.devspace/
-=======
-./main
-profile.out
->>>>>>> a6149d99
+.devspace/